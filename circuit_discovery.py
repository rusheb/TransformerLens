# %%
import warnings
import matplotlib.pyplot as plt
import networkx as nx
from utils_circuit_discovery import get_hook_tuple, path_patching, path_patching_up_to, logit_diff_io_s
from copy import deepcopy
from ioi_utils import show_pp
from functools import partial
import numpy as np
from typing import List, Tuple, Dict, Union, Optional, Callable, Any
from tqdm import tqdm
import pandas as pd
import torch
import plotly.express as px
import gc
import einops
from collections import OrderedDict
from ioi_dataset import IOIDataset


from easy_transformer import EasyTransformer
from easy_transformer.experiments import get_act_hook

from ioi_dataset import (
    IOIDataset,
)

from IPython import get_ipython
ipython = get_ipython()
if ipython is not None:
    ipython.magic("load_ext autoreload")
    ipython.magic("autoreload 2")
# %%
model_name = "gpt2"  # @param ['gpt2', 'gpt2-medium', 'gpt2-large', 'gpt2-xl', 'facebook/opt-125m', 'facebook/opt-1.3b', 'facebook/opt-2.7b', 'facebook/opt-6.7b', 'facebook/opt-13b', 'facebook/opt-30b', 'facebook/opt-66b', 'EleutherAI/gpt-neo-125M', 'EleutherAI/gpt-neo-1.3B', 'EleutherAI/gpt-neo-2.7B', 'EleutherAI/gpt-j-6B', 'EleutherAI/gpt-neox-20b']

model = EasyTransformer.from_pretrained(model_name)
if torch.cuda.is_available():
    model.to("cuda")
model.set_use_attn_result(True)

# %%
orig = "When John and Mary went to the store, John gave a bottle of milk to Mary."
new = "When John and Mary went to the store, Charlie gave a bottle of milk to Mary."
#new = "A completely different gibberish sentence blalablabladfghjkoiuytrdfg"

model.reset_hooks()
logit = model(orig)[0,16,5335]

model = path_patching(
    model, 
    orig, 
    new, 
    [(5, 5)],
    [('blocks.8.attn.hook_v', 6)],
    12,
    position=torch.tensor([16]),
)

new_logit = model(orig)[0,16,5335]
model.reset_hooks()
print(logit, new_logit)

# %%
N = 50
ioi_dataset = IOIDataset(
    prompt_type="mixed",
    N=N,
    tokenizer=model.tokenizer,
    prepend_bos=False,
)
abc_dataset = (
    ioi_dataset.gen_flipped_prompts(("IO", "RAND"))
    .gen_flipped_prompts(("S", "RAND"))
    .gen_flipped_prompts(("S1", "RAND"))
)
# %%
# the circuit discovery algorithm
# 
# we want to write down the process of discovery the IOI circuit as an algorithm
# 1. start at the logits at the token position 'end', run path patching on each head and mlp.
# 2. pick threshold (probably in terms of percentage change in metric we care about?), identify components that have effect sizes above threshold
# 3. for comp in identified components:
## a. run path patching on all components upstream to it, with the q, k, or v part of comp as receiver

    
# %%
# Try out path patching at residual stream
receiver_hooks = [('blocks.11.hook_resid_post', None)]
attn_results, mlp_results = path_patching_up_to(
    model, 
    layer=12, 
    metric=logit_diff_io_s,
    dataset=ioi_dataset,
    orig_data=ioi_dataset.toks.long(),
    new_data=abc_dataset.toks.long(),
    receiver_hooks=receiver_hooks,
    positions=[ioi_dataset.word_idx['end']]
)

model.reset_hooks()
default_logit_diff = logit_diff_io_s(model, ioi_dataset)
attn_results_n = (attn_results - default_logit_diff) / default_logit_diff
mlp_results_n = (mlp_results - default_logit_diff) / default_logit_diff
px.imshow(attn_results_n, color_continuous_scale='RdBu', color_continuous_midpoint=0).show()
px.imshow(np.expand_dims(mlp_results_n, axis=0), color_continuous_scale='RdBu', color_continuous_midpoint=0)

# %%
# Name mover queries
#receiver_hooks = [('blocks.9.attn.hook_q', 9), ('blocks.9.attn.hook_q', 6), ('blocks.10.attn.hook_q', 0)]
receiver_hooks = [
    ('blocks.11.attn.hook_q', 10), 
    ('blocks.11.attn.hook_k', 10), 
    ('blocks.11.attn.hook_v', 10), ]
    #('blocks.10.attn.hook_q', 7)]
attn_results, mlp_results = path_patching_up_to(
    model, 
    layer=10, 
    metric=logit_diff_io_s,
    dataset=ioi_dataset,
    orig_data=ioi_dataset.toks.long(),
    new_data=abc_dataset.toks.long(),
    receiver_hooks=receiver_hooks,
    position=ioi_dataset.word_idx['end'])

model.reset_hooks()
default_logit_diff = logit_diff_io_s(model, ioi_dataset)
attn_results_n = (attn_results - default_logit_diff) / default_logit_diff
mlp_results_n = (mlp_results - default_logit_diff) / default_logit_diff
px.imshow(attn_results_n, color_continuous_scale='RdBu', color_continuous_midpoint=0).show()
px.imshow(mlp_results_n, color_continuous_scale='RdBu', color_continuous_midpoint=0)

# %%
# S-inhibition heads
receiver_hooks = [
    ('blocks.7.attn.hook_v', 3), 
    ('blocks.7.attn.hook_v', 9), 
    ('blocks.8.attn.hook_v', 6),
    ('blocks.8.attn.hook_v', 10)]
attn_results, mlp_results = path_patching_up_to(
    model, 
    layer=10, 
    metric=logit_diff_io_s,
    dataset=ioi_dataset,
    orig_data=ioi_dataset.toks.long(),
    new_data=abc_dataset.toks.long(),
    receiver_hooks=receiver_hooks,
    position=ioi_dataset.word_idx['S2'])

attn_results_n = (attn_results - default_logit_diff) / default_logit_diff
mlp_results_n = (mlp_results - default_logit_diff) / default_logit_diff
px.imshow(attn_results_n, color_continuous_scale='RdBu', color_continuous_midpoint=0).show()
px.imshow(np.expand_dims(mlp_results_n, axis=0), color_continuous_scale='RdBu', color_continuous_midpoint=0)

<<<<<<< HEAD
# %%
=======
#%% [markdown] 
# Main part of the automatic circuit discovery algorithm

>>>>>>> 0a78fec2
class Node():
    def __init__(self,
        layer: int,
        head: int,
        position: int
    ):
        self.layer = layer
        self.head = head
        self.position = position
        self.children = []
        self.parents = []

    def __repr__(self):
        return f"Node({self.layer}, {self.head})"

    def repr_long(self):
        return f"Node({self.layer}, {self.head}, {self.position}) with children {[child.__repr__() for child in self.children]}"

use_caching = True

class HypothesisTree():
    def __init__(self, model: EasyTransformer, metric: Callable, dataset, orig_data, new_data, threshold: int):
        self.model = model
        self.possible_positions = [ioi_dataset.word_idx['end']] # TODO: deal with positions
        self.node_stack = OrderedDict()
        self.populate_node_stack()
        self.current_node = self.node_stack[next(reversed(self.node_stack))] # last element
        self.root_node = self.current_node
        self.metric = metric
        self.dataset = dataset
        self.orig_data = orig_data
        self.new_data = new_data
        self.threshold = threshold
        self.default_metric = self.metric(model, dataset)
        self.orig_cache = None
        self.new_cache = None
        if use_caching:
            self.get_caches()
        self.important_nodes = []

    def populate_node_stack(self):
        for layer in range(self.model.cfg.n_layers):
            for head in list(range(self.model.cfg.n_heads)) + [None]: # includes None for mlp
                for pos in self.possible_positions:
                    node = Node(layer, head, pos)
                    self.node_stack[(layer, head, pos)] = node
        layer = self.model.cfg.n_layers
        pos = self.possible_positions[-1] # assume the last position specified is the one that we care about in the residual stream
        resid_post = Node(layer, None, pos) 
        #resid_post.hook_name = f'blocks.{layer-1}.hook_resid_post'
        self.node_stack[(layer, None, pos)] = resid_post # this represents blocks.{last}.hook_resid_post

<<<<<<< HEAD
    def eval(self, threshold=None):
=======
    def get_caches(self):
        if "orig_cache" in self.__dict__.keys():
            warnings.warn("Caches already exist, overwriting")

        # save activations from orig
        self.orig_cache = {}
        self.model.reset_hooks()
        self.model.cache_all(self.orig_cache)
        _ = self.model(self.orig_data, prepend_bos=False)

        # save activations from new for senders
        self.new_cache = {}
        self.model.reset_hooks()
        self.model.cache_all(self.new_cache)
        _ = self.model(self.new_data, prepend_bos=False)

    def eval(self):
>>>>>>> 0a78fec2
        """Process current_node, then move to next current_node"""

        if threshold is None:
            threshold = self.threshold

        _, node = self.node_stack.popitem()
        self.important_nodes.append(node)
<<<<<<< HEAD
        print(f"working on node ({node.layer}, {node.head})")
=======
        print("Currently evaluating", node)
>>>>>>> 0a78fec2

        if node.layer == self.model.cfg.n_layers:
            receiver_hooks = [
                (f"blocks.{node.layer-1}.hook_resid_post", None)
            ]
        elif node.head is not None:
            receiver_hooks = [
                (f"blocks.{node.layer}.attn.hook_q", node.head),
                (f"blocks.{node.layer}.attn.hook_k", node.head),
                (f"blocks.{node.layer}.attn.hook_v", node.head)
            ]
        else:
            receiver_hooks = [
                (f"blocks.{node.layer}.hook_mlp_out", None)
            ]

        # do path patching on all nodes before node
        attn_results, mlp_results = path_patching_up_to(
            model=model, 
            layer=node.layer,
            metric=self.metric,
            dataset=self.dataset,
            orig_data=self.orig_data, 
            new_data=self.new_data, 
            receiver_hooks=receiver_hooks,
            position=node.position,
            orig_cache=self.orig_cache,
            new_cache=self.new_cache,
        ) 

        # convert to percentage
        attn_results -= self.default_metric
        attn_results /= self.default_metric
        mlp_results -= self.default_metric
        mlp_results /= self.default_metric
        self.attn_results = attn_results
        self.mlp_results = mlp_results

<<<<<<< HEAD
        threshold = max(3 * attn_results.std(), 3 * mlp_results.std(), 0.01)
        print(f"{attn_results.mean()=}, {attn_results.std()=}")
        print(f"{mlp_results.mean()=}, {mlp_results.std()=}")
        show_pp(attn_results.T, title=f'direct effect on {node.layer}.{node.head}')
        show_pp(mlp_results, title=f'direct effect on {node.layer}.{node.head}')
        print(f"identified")
        # process result and mark nodes above threshold as important
        for layer in range(attn_results.shape[0]):
            for head in range(attn_results.shape[1]):
                if abs(attn_results[layer, head]) > threshold:
                    print(f"({layer}, {head})")
                    self.node_stack[(layer, head, node.position)].children.append(node)
            if abs(mlp_results[layer]) > threshold:
                print(f"mlp {layer}")
=======
        show_pp(attn_results.T, title=f"attn results for {node}", xlabel="Head", ylabel="Layer")
        show_pp(mlp_results, title=f"mlp results for {node}", xlabel="Layer", ylabel="")

        # process result and mark nodes above threshold as important
        for layer in range(attn_results.shape[0]):
            for head in range(attn_results.shape[1]):
                if abs(attn_results[layer, head]) > self.threshold:
                    print("Found important head:", (layer, head), "at position", node.position)
                    self.node_stack[(layer, head, node.position)].children.append(node)
                    node.parents.append(self.node_stack[(layer, head, node.position)])
            if abs(mlp_results[layer]) > self.threshold:
                print("Found important MLP: layer", layer, "position", node.position)
>>>>>>> 0a78fec2
                self.node_stack[(layer, None, node.position)].children.append(node)

        # update self.current_node
        while len(self.node_stack) > 0 and len(self.node_stack[next(reversed(self.node_stack))].children) == 0:
            self.node_stack.popitem()
        if len(self.node_stack) > 0:
            self.current_node = self.node_stack[next(reversed(self.node_stack))]
        else:
            self.current_node = None

    def show(self):
        edge_list = []
        current_node = h.root_node
        def dfs(node):
            for child in node.parents:
                edge_list.append((node, child))
                dfs(child)
        dfs(current_node)
        dag = nx.from_edgelist(edge_list, create_using=nx.DiGraph)
        # make plt figure fills screen
        fig = plt.figure(figsize=(12, 12))
        nx.draw_planar(
            dag,
            arrowsize=12,
            with_labels=True,
            node_size=8000,
            node_color="#ffff8f",
            linewidths=2.0,
            width=1.5,
            font_size=14,
        )

h = HypothesisTree(
    model, 
    metric=logit_diff_io_s, 
    dataset=ioi_dataset,
    orig_data=ioi_dataset.toks.long(), 
    new_data=abc_dataset.toks.long(), 
<<<<<<< HEAD
    threshold=0.2)

# %%
%%time
while h.current_node is not None:
    h.eval()
# %%
=======
    threshold=0.15,
)
h.eval()
attn_results_fast = deepcopy(h.attn_results)
mlp_results_fast = deepcopy(h.mlp_results)
#%% [markdown]
# Test that Arthur didn't mess up the fast caching

use_caching = False
h = HypothesisTree(
    model, 
    metric=logit_diff_io_s, 
    dataset=ioi_dataset, 
    orig_data=ioi_dataset.toks.long(), 
    new_data=abc_dataset.toks.long(), 
    threshold=0.15,
)
h.eval()
attn_results_slow = deepcopy(h.attn_results)
mlp_results_slow = deepcopy(h.mlp_results)

for fast_res, slow_res in zip([attn_results_fast, mlp_results_fast], [attn_results_slow, mlp_results_slow]):
    for layer in range(fast_res.shape[0]):
        for head in range(fast_res.shape[1]):
            assert torch.allclose(torch.tensor(fast_res[layer, head]), torch.tensor(slow_res[layer, head]), atol=1e-3, rtol=1e-3), f"fast_res[{layer}, {head}] = {fast_res[layer, head]}, slow_res[{layer}, {head}] = {slow_res[layer, head]}"
    for layer in range(fast_res.shape[0]):
        assert torch.allclose(torch.tensor(fast_res[layer]), torch.tensor(slow_res[layer])), f"fast_res[{layer}] = {fast_res[layer]}, slow_res[{layer}] = {slow_res[layer]}"
>>>>>>> 0a78fec2
<|MERGE_RESOLUTION|>--- conflicted
+++ resolved
@@ -151,13 +151,9 @@
 px.imshow(attn_results_n, color_continuous_scale='RdBu', color_continuous_midpoint=0).show()
 px.imshow(np.expand_dims(mlp_results_n, axis=0), color_continuous_scale='RdBu', color_continuous_midpoint=0)
 
-<<<<<<< HEAD
-# %%
-=======
 #%% [markdown] 
 # Main part of the automatic circuit discovery algorithm
 
->>>>>>> 0a78fec2
 class Node():
     def __init__(self,
         layer: int,
@@ -210,9 +206,6 @@
         #resid_post.hook_name = f'blocks.{layer-1}.hook_resid_post'
         self.node_stack[(layer, None, pos)] = resid_post # this represents blocks.{last}.hook_resid_post
 
-<<<<<<< HEAD
-    def eval(self, threshold=None):
-=======
     def get_caches(self):
         if "orig_cache" in self.__dict__.keys():
             warnings.warn("Caches already exist, overwriting")
@@ -230,19 +223,11 @@
         _ = self.model(self.new_data, prepend_bos=False)
 
     def eval(self):
->>>>>>> 0a78fec2
         """Process current_node, then move to next current_node"""
-
-        if threshold is None:
-            threshold = self.threshold
 
         _, node = self.node_stack.popitem()
         self.important_nodes.append(node)
-<<<<<<< HEAD
-        print(f"working on node ({node.layer}, {node.head})")
-=======
         print("Currently evaluating", node)
->>>>>>> 0a78fec2
 
         if node.layer == self.model.cfg.n_layers:
             receiver_hooks = [
@@ -281,24 +266,10 @@
         self.attn_results = attn_results
         self.mlp_results = mlp_results
 
-<<<<<<< HEAD
-        threshold = max(3 * attn_results.std(), 3 * mlp_results.std(), 0.01)
-        print(f"{attn_results.mean()=}, {attn_results.std()=}")
-        print(f"{mlp_results.mean()=}, {mlp_results.std()=}")
-        show_pp(attn_results.T, title=f'direct effect on {node.layer}.{node.head}')
-        show_pp(mlp_results, title=f'direct effect on {node.layer}.{node.head}')
-        print(f"identified")
-        # process result and mark nodes above threshold as important
-        for layer in range(attn_results.shape[0]):
-            for head in range(attn_results.shape[1]):
-                if abs(attn_results[layer, head]) > threshold:
-                    print(f"({layer}, {head})")
-                    self.node_stack[(layer, head, node.position)].children.append(node)
-            if abs(mlp_results[layer]) > threshold:
-                print(f"mlp {layer}")
-=======
         show_pp(attn_results.T, title=f"attn results for {node}", xlabel="Head", ylabel="Layer")
         show_pp(mlp_results, title=f"mlp results for {node}", xlabel="Layer", ylabel="")
+
+        #threshold = max(3 * attn_results.std(), 3 * mlp_results.std(), 0.01)
 
         # process result and mark nodes above threshold as important
         for layer in range(attn_results.shape[0]):
@@ -309,7 +280,6 @@
                     node.parents.append(self.node_stack[(layer, head, node.position)])
             if abs(mlp_results[layer]) > self.threshold:
                 print("Found important MLP: layer", layer, "position", node.position)
->>>>>>> 0a78fec2
                 self.node_stack[(layer, None, node.position)].children.append(node)
 
         # update self.current_node
@@ -348,18 +318,14 @@
     dataset=ioi_dataset,
     orig_data=ioi_dataset.toks.long(), 
     new_data=abc_dataset.toks.long(), 
-<<<<<<< HEAD
     threshold=0.2)
 
 # %%
 %%time
 while h.current_node is not None:
     h.eval()
-# %%
-=======
-    threshold=0.15,
-)
-h.eval()
+
+# %%
 attn_results_fast = deepcopy(h.attn_results)
 mlp_results_fast = deepcopy(h.mlp_results)
 #%% [markdown]
@@ -383,5 +349,4 @@
         for head in range(fast_res.shape[1]):
             assert torch.allclose(torch.tensor(fast_res[layer, head]), torch.tensor(slow_res[layer, head]), atol=1e-3, rtol=1e-3), f"fast_res[{layer}, {head}] = {fast_res[layer, head]}, slow_res[{layer}, {head}] = {slow_res[layer, head]}"
     for layer in range(fast_res.shape[0]):
-        assert torch.allclose(torch.tensor(fast_res[layer]), torch.tensor(slow_res[layer])), f"fast_res[{layer}] = {fast_res[layer]}, slow_res[{layer}] = {slow_res[layer]}"
->>>>>>> 0a78fec2
+        assert torch.allclose(torch.tensor(fast_res[layer]), torch.tensor(slow_res[layer])), f"fast_res[{layer}] = {fast_res[layer]}, slow_res[{layer}] = {slow_res[layer]}"