--- conflicted
+++ resolved
@@ -157,6 +157,8 @@
     if all:
         return IO_logits - S_logits
     return (IO_logits - S_logits).mean().detach().cpu()
+
+
 # %% [markdown]
 # ioi_dataset `ioi_dataset.word_idx` contains the indices of certains special words in each prompt. Example on the prompt 0
 # %%
@@ -1104,15 +1106,18 @@
     fig.show()
 #%% [markdown] ...  but does anything change when we choose the metric of probability of S Inhibition heads?
 # ARTHUR GOT CARRIED AWAY WITH EXPERIMENTS: SOME OF THESE CELLS ARE NOT IMPORTANT
-from ioi_utils import attention_on_token 
+from ioi_utils import attention_on_token
 
 LAYER = 5
 HEAD = 5
 
+
 def metric_function(model, text_prompts):
     # return attention_on_token(model, ioi_dataset[:len(text_prompts)], layer=LAYER, head_idx=HEAD, token="S2")
-    return attention_on_token(model, ioi_dataset[:len(text_prompts)], layer=LAYER, head_idx=HEAD, token="S+1")
-# metric_function = 
+    return attention_on_token(model, ioi_dataset[: len(text_prompts)], layer=LAYER, head_idx=HEAD, token="S+1")
+
+
+# metric_function =
 
 config = PatchingConfig(
     source_dataset=abca_dataset.text_prompts,
@@ -1122,7 +1127,7 @@
     cache_act=True,
     verbose=False,
     patch_fn=patcher,
-    layers=(0, LAYER-1),
+    layers=(0, LAYER - 1),
 )
 metric = ExperimentMetric(metric_function, config.target_dataset, relative_metric=False, scalar_metric=False)
 patching = EasyPatching(model, config, metric)
@@ -1923,8 +1928,6 @@
     print(prbs.mean())
 
 
-<<<<<<< HEAD
-=======
 # %% Investigation of identified heads on random tokens
 seq_len = 100
 rand_tokens = torch.randint(1000, 10000, (4, seq_len))
@@ -2124,5 +2127,4 @@
 
 px.line(all_prods, labels={"index": "Position in sequence of random tokens", "value": "Dot product"})
 
->>>>>>> 847573e2
 # %%