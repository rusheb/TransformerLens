import numpy as np
import torch
import torch.nn as nn
import torch.nn.functional as F
import gc
import datasets
import einops
from transformers import AutoTokenizer
import random
<<<<<<< HEAD
from huggingface_hub import hf_hub_download
import json
=======
from typing import Optional
import transformers
from huggingface_hub import hf_hub_download

CACHE_DIR = transformers.TRANSFORMERS_CACHE
import json

def download_file_from_hf(repo_name, file_name, subfolder=".", cache_dir=CACHE_DIR, force_is_torch=False):
    """ 
    Helper function to download files from the HuggingFace Hub, from subfolder/file_name in repo_name, saving locally to cache_dir and returning the loaded file (if a json or Torch object) and the file path otherwise.

    If it's a Torch file without the ".pth" extension, set force_is_torch=True to load it as a Torch object.
    """
    file_path = hf_hub_download(repo_id=repo_name,
                                                filename=file_name, 
                                                subfolder=subfolder, 
                                                cache_dir=cache_dir)
    print(f"Saved at file_path: {file_path}")
    if file_path.endswith(".pth") or force_is_torch:
        return torch.load(file_path)
    elif file_path.endswith(".json"):
        return json.load(open(file_path, "r"))
    else:
        print("File type not supported:", file_path.split('.')[-1])
        return file_path
>>>>>>> 027f4605

def get_sample_from_dataset(sequences, nb_sample=2, print_len=10):
    rd_idx = np.random.randint(0, len(sequences), 3)
    return "\n".join([str(sequences[k][:print_len]) + " ... " for k in rd_idx])


def print_gpu_mem(step_name=""):
    print(
        f"{step_name} ~ {np.round(torch.cuda.memory_allocated()/2e30, 2)} GiB allocated on GPU."
    )

def get_corner(tensor, n=3):
    # Prints the top left corner of the tensor
    if len(tensor.shape) == 0:
        return tensor
    elif len(tensor.shape) == 1:
        return tensor[:n]
    elif len(tensor.shape) == 2:
        return tensor[:n, :n]
    elif len(tensor.shape) == 3:
        return tensor[:n, :n, :n]
    elif len(tensor.shape) == 4:
        return tensor[:n, :n, :n, :n]
    elif len(tensor.shape) == 5:
        return tensor[:n, :n, :n, :n, :n]
    elif len(tensor.shape) == 6:
        return tensor[:n, :n, :n, :n, :n, :n]
    else:
        # I never need tensors of rank > 6
        raise ValueError(f"Tensor of shape {tensor.shape} is too big")


def to_numpy(tensor, flat=False):
    if (type(tensor) != torch.Tensor) and (
        type(tensor) != torch.nn.parameter.Parameter
    ):
        return tensor
    if flat:
        return tensor.flatten().detach().cpu().numpy()
    else:
        return tensor.detach().cpu().numpy()

def lm_cross_entropy_loss(
        logits: torch.Tensor, tokens: torch.Tensor, return_per_token: bool = False
    ):
    """Cross entropy loss for the language model, gives the loss for predicting the NEXT token.

    Args:
        logits (torch.Tensor): Logits. Shape [batch, pos, d_vocab]
        tokens (torch.Tensor[int64]): Input tokens. Shape [batch, pos]
        return_per_token (bool, optional): Whether to return the log probs predicted for the correct token, or the loss (ie mean of the predicted log probs). Note that the returned array has shape [batch, seq-1] as we cannot predict the first token (alternately, we ignore the final logit). Defaults to False.
    """
    log_probs = F.log_softmax(logits, dim=-1)
    # Use torch.gather to find the log probs of the correct tokens
    # Offsets needed because we're predicting the NEXT token (this means the final logit is meaningless)
    # None and [..., 0] needed because the tensor used in gather must have the same rank.
    predicted_log_probs = log_probs[..., :-1, :].gather(
        dim=-1, index=tokens[..., 1:, None]
    )[..., 0]
    if return_per_token:
        return -predicted_log_probs
    else:
        return -predicted_log_probs.mean()

def lm_accuracy(logits: torch.Tensor, tokens: torch.Tensor, return_per_token: bool = False):
    """ Cross-Entropy Accuracy for Language Modelling. We measure the accuracy on the logits for predicting the NEXT token.
    
    If return_per_token is True, returns the boolean for top 1 accuracy for each token in the batch. Note that this has size [batch, seq_len-1], as we cannot predict the first token. 
    """
    top_prediction = logits.argmax(dim=-1)
    correct_matches = top_prediction[:, :-1] == tokens[:, 1:]
    if return_per_token:
        return correct_matches
    else:
        return correct_matches.sum()/correct_matches.numel()
    
def gelu_new(input):
    # Implementation of GeLU used by GPT2 - subtly different from PyTorch's
    return (
        0.5
        * input
        * (
            1.0
            + torch.tanh(
                np.sqrt(2.0 / np.pi) * (input + 0.044715 * torch.pow(input, 3.0))
            )
        )
    )


def solu(input):
    """
    SoLU activation function as described by
    https://transformer-circuits.pub/2022/solu/index.html.
    
    LayerNorm implemented by the MLP class.
    """
    return input * F.softmax(input, dim=-1)


def keep_single_column(
        dataset: datasets.arrow_dataset.Dataset,
        col_name: str):
    """
    Acts on a HuggingFace dataset to delete all columns apart from a single column name - useful when we want to tokenize and mix together different strings
    """
    for key in dataset.features:
        if key != col_name:
            dataset = dataset.remove_columns(key)
    return dataset

def tokenize_and_concatenate(dataset: datasets.arrow_dataset.Dataset, 
                             tokenizer: AutoTokenizer, 
                             streaming: bool=False, 
                             max_length: int=1024, 
                             column_name: str='text', 
                             add_bos_token: bool=True):
    """Helper function to tokenizer and concatenate a dataset of text. This converts the text to tokens, concatenates them (separated by EOS tokens) and then reshapes them into a 2D array of shape (____, sequence_length), dropping the last batch. Tokenizers are much faster if parallelised, so we chop the string into 20, feed it into the tokenizer, in parallel with padding, then remove padding at the end. 
    
    This tokenization is useful for training language models, as it allows us to efficiently train on a large corpus of text of varying lengths (without, eg, a lot of truncation or padding). Further, for models with absolute positional encodings, this avoids privileging early tokens (eg, news articles often begin with CNN, and models may learn to use early positional encodings to predict these)

    Args:
        dataset (datasets.arrow_dataset.Dataset): The dataset to tokenize, assumed to be a HuggingFace text dataset.
        tokenizer (AutoTokenizer): The tokenizer. Assumed to have a bos_token_id and an eos_token_id.
        streaming (bool, optional): Whether the dataset is being streamed. If True, avoids using parallelism. Defaults to False.
        max_length (int, optional): The length of the context window of the sequence. Defaults to 1024.
        column_name (str, optional): The name of the text column in the dataset. Defaults to 'text'.
        add_bos_token (bool, optional): . Defaults to True.

    Returns:
        datasets.arrow_dataset.Dataset: Returns the tokenized dataset, as a dataset of tensors, with a single column called "tokens"
    """
    dataset = keep_single_column(dataset, column_name)
    if tokenizer.pad_token is None:
        # We add a padding token, purely to implement the tokenizer. This will be removed before inputting tokens to the model, so we do not need to increment d_vocab in the model.
        tokenizer.add_special_tokens({'pad_token': "<PAD>"})
    # Define the length to chop things up into - leaving space for a bos_token if required
    if add_bos_token:
        seq_len = max_length - 1
    else:
        seq_len = max_length
    
    def tokenize_function(examples):
        text = examples[column_name]
        # Concatenate it all into an enormous string, separated by eos_tokens
        full_text = tokenizer.eos_token.join(text)
        # Divide into 20 chunks of ~ equal length
        num_chunks = 20
        chunk_length = (len(full_text)-1)//num_chunks + 1
        chunks = [full_text[i*chunk_length:(i+1)*chunk_length] for i in range(num_chunks)]
        # Tokenize the chunks in parallel. Uses NumPy because HuggingFace map doesn't want tensors returned
        tokens = tokenizer(chunks, return_tensors='np', padding=True)['input_ids'].flatten()
        # Drop padding tokens
        tokens = tokens[tokens!=tokenizer.pad_token_id]
        num_tokens = len(tokens)
        num_batches = num_tokens//(seq_len)
        # Drop the final tokens if not enough to make a full sequence
        tokens = tokens[:seq_len*num_batches]
        tokens = einops.rearrange(tokens, '(batch seq) -> batch seq', batch=num_batches, seq=seq_len)
        if add_bos_token:
            prefix = np.full((num_batches, 1), tokenizer.bos_token_id)
            tokens = np.concatenate([prefix, tokens], axis=1)
        return {'tokens':tokens}
    tokenized_dataset = dataset.map(tokenize_function, batched=True, num_proc=10 if not streaming else None, remove_columns=[column_name])
    tokenized_dataset.set_format(type='torch', columns=['tokens'])
    return tokenized_dataset

def set_seed_everywhere(seed):
    torch.manual_seed(seed)
    random.seed(seed)
    np.random.seed(seed)

<<<<<<< HEAD
def download_file_from_hf(repo_name, file_name, subfolder=".", cache_dir=None):
    file_path = hf_hub_download(repo_id=f"NeelNanda/{repo_name}",
                                    filename=file_name,
                                    subfolder=subfolder,
                                    cache_dir=cache_dir)
    print(f"Saved at file_path: {file_path}")
    if file_path.endswith(".pth"):
        return torch.load(file_path)
    elif file_path.endswith(".json"):
        return json.load(open(file_path, "r"))
    else:
        print("File type not supported:", file_path.split('.')[-1])
        return file_path
=======

def sample_logits(
    final_logits: torch.Tensor, 
    top_k: Optional[int] = None, 
    top_p: Optional[int] = None, 
    temperature: float = 1.0, 
    freq_penalty: float = 0.0,
    tokens: Optional[torch.Tensor] = None):
    """ 
    Sample from the logits, in order to generate text

    final_logits has shape [batch, vocab_size]
    We divide the logits by temperature before softmaxing and sampling - high temperature = more uniform, low = more argmaxy. Temp = 0.0 is greedy sampling
    We apply top_k and top_p filtering to the logits, to encourage diversity. top_k = 10 means we only sample from the 10 most likely tokens. top_p = 0.9 means we only sample from the top 90% of tokens, and then renormalise the distribution. top_k and top_p are mutually exclusive. By default we apply neither and just sample from the full distribution.

    Frequency penalty is a penalty on the probability of a token, proportional to the number of times it has been generated so far. This encourages the model to generate new tokens, rather than repeating itself. It is a hyperparameter, and should be tuned. It is applied to the logits before sampling. If this is non-zero it is required to input the input_tokens

    #! TODO: Finish testing all the edge cases here. Useful testing code:
    logits = torch.randn(4)
    print(logits)
    np.unique(np.array([sample_logits(logits, top_k=2).item() for i in range(1000)]), return_counts=True)
    """
    if temperature == 0.0:
        # Greedy sampling
        return final_logits.argmax(dim=-1)
    else:
        # Sample from the distribution

        final_logits = final_logits / temperature
        if freq_penalty > 0:
            assert tokens is not None, "Must provide input_tokens if applying a frequency penalty"
            for batch_index in range(final_logits.shape[0]):
                # torch.bincount returns a tensor of length d_vocab, with the number of occurences of each token in the tokens.
                final_logits[batch_index] = final_logits[batch_index] - freq_penalty * torch.bincount(
                    tokens[batch_index], minlength=final_logits.shape[-1]
                )
        if top_k is not None:
            assert top_k > 0, "top_k has to be greater than 0"
            top_logits, top_idx = final_logits.topk(top_k, dim=-1)
            indices_to_remove = final_logits < top_logits[..., -1].unsqueeze(-1)
            final_logits = final_logits.masked_fill(indices_to_remove, -float("inf"))
        elif top_p is not None:
            assert 1.0 >= top_p > 0.0, "top_p has to be in [0, 1)"
            sorted_logits, sorted_indices = torch.sort(final_logits, descending=True)
            cumulative_probs = sorted_logits.softmax(dim=-1).cumsum(dim=-1)
            # We round up - we want prob >= top_p not <top_p
            sorted_indices_to_remove = cumulative_probs > top_p
            sorted_indices_to_remove[..., 1:] = sorted_indices_to_remove[
                ..., :-1
            ].clone()
            sorted_indices_to_remove[..., 0] = 0
            indices_to_remove = sorted_indices_to_remove.scatter(
                -1, sorted_indices, sorted_indices_to_remove
            )
            final_logits = final_logits.masked_fill(indices_to_remove, -float("inf"))
        return torch.distributions.categorical.Categorical(logits=final_logits).sample()
>>>>>>> 027f4605
<|MERGE_RESOLUTION|>--- conflicted
+++ resolved
@@ -7,10 +7,6 @@
 import einops
 from transformers import AutoTokenizer
 import random
-<<<<<<< HEAD
-from huggingface_hub import hf_hub_download
-import json
-=======
 from typing import Optional
 import transformers
 from huggingface_hub import hf_hub_download
@@ -36,7 +32,6 @@
     else:
         print("File type not supported:", file_path.split('.')[-1])
         return file_path
->>>>>>> 027f4605
 
 def get_sample_from_dataset(sequences, nb_sample=2, print_len=10):
     rd_idx = np.random.randint(0, len(sequences), 3)
@@ -209,21 +204,6 @@
     random.seed(seed)
     np.random.seed(seed)
 
-<<<<<<< HEAD
-def download_file_from_hf(repo_name, file_name, subfolder=".", cache_dir=None):
-    file_path = hf_hub_download(repo_id=f"NeelNanda/{repo_name}",
-                                    filename=file_name,
-                                    subfolder=subfolder,
-                                    cache_dir=cache_dir)
-    print(f"Saved at file_path: {file_path}")
-    if file_path.endswith(".pth"):
-        return torch.load(file_path)
-    elif file_path.endswith(".json"):
-        return json.load(open(file_path, "r"))
-    else:
-        print("File type not supported:", file_path.split('.')[-1])
-        return file_path
-=======
 
 def sample_logits(
     final_logits: torch.Tensor, 
@@ -279,5 +259,4 @@
                 -1, sorted_indices, sorted_indices_to_remove
             )
             final_logits = final_logits.masked_fill(indices_to_remove, -float("inf"))
-        return torch.distributions.categorical.Categorical(logits=final_logits).sample()
->>>>>>> 027f4605
+        return torch.distributions.categorical.Categorical(logits=final_logits).sample()