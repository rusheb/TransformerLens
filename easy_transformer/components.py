--- conflicted
+++ resolved
@@ -34,11 +34,7 @@
     ) -> TT["batch", "position", "d_model"]:
         # If A has shape [a, b] and B has shape [c, d], then A[:, B] has shape [a, c, d]
         # B acts as a tensor of indices into the second dimension (so >=0 and <b)
-<<<<<<< HEAD
-        return self.W_E[tokens, :]  # Shape [batch pos d_model]
-=======
         return self.W_E[tokens, :]
->>>>>>> b19b7257
 
 
 class Unembed(nn.Module):
@@ -63,11 +59,7 @@
                 self.W_U,
             )
             + self.b_U
-<<<<<<< HEAD
-        )  # [batch, pos, d_vocab]
-=======
-        )
->>>>>>> b19b7257
+        )
 
 
 # Positional Embeddings
@@ -79,23 +71,14 @@
         self.cfg = cfg
         self.W_pos = nn.Parameter(torch.empty(self.cfg.n_ctx, self.cfg.d_model))
 
-<<<<<<< HEAD
-    def forward(self, tokens: torch.Tensor, past_kv_pos_offset: int = 0):
-=======
     def forward(
         self, tokens: TT["batch", "position"], past_kv_pos_offset: int = 0
     ) -> TT["batch", "position", "d_model"]:
->>>>>>> b19b7257
         """Tokens have shape [batch, pos]
         past_kv_pos_offset is the length of tokens in the past_kv_cache (if used, defaults to zero if unused)
         Output shape [pos, d_model] - will be broadcast along batch dim"""
 
         tokens_length = tokens.size(-1)
-<<<<<<< HEAD
-        return self.W_pos[
-            past_kv_pos_offset : tokens_length + past_kv_pos_offset, :
-        ]  # [pos, d_model]
-=======
         pos_embed = self.W_pos[
             past_kv_pos_offset : tokens_length + past_kv_pos_offset, :
         ]  # [pos, d_model]
@@ -103,7 +86,6 @@
             pos_embed, "pos d_model -> batch pos d_model", batch=tokens.size(0)
         )  # [batch, pos, d_model]
         return broadcast_pos_embed
->>>>>>> b19b7257
 
 
 # LayerNormPre
@@ -132,17 +114,10 @@
         self, x: TT["batch", "position", "length"]
     ) -> TT["batch", "position", "length"]:
         x = x - x.mean(axis=-1, keepdim=True)  # [batch, pos, length]
-<<<<<<< HEAD
-        scale = self.hook_scale(
-            (x.pow(2).mean(-1, keepdim=True) + self.eps).sqrt()
-        )  # [batch, pos, 1]
-        return self.hook_normalized(x / scale)  # [batch, pos, length]
-=======
         scale: TT["batch", "position", 1] = self.hook_scale(
             (x.pow(2).mean(-1, keepdim=True) + self.eps).sqrt()
         )
         return self.hook_normalized(x / scale)
->>>>>>> b19b7257
 
 
 class LayerNorm(nn.Module):
@@ -177,11 +152,6 @@
         self, x: TT["batch", "position", "length"]
     ) -> TT["batch", "position", "length"]:
         x = x - x.mean(axis=-1, keepdim=True)  # [batch, pos, length]
-<<<<<<< HEAD
-        scale = self.hook_scale(
-            (x.pow(2).mean(-1, keepdim=True) + self.eps).sqrt()
-        )  # [batch, pos, 1]
-=======
         scale: TT["batch", "position", 1] = self.hook_scale(
             (x.pow(2).mean(-1, keepdim=True) + self.eps).sqrt()
         )
@@ -243,7 +213,6 @@
         scale: TT["batch", "position", 1] = self.hook_scale(
             (x.pow(2).mean(-1, keepdim=True) + self.eps).sqrt()
         )
->>>>>>> b19b7257
         x = self.hook_normalized(x / scale)  # [batch, pos, length]
         return x * self.w
 
@@ -251,14 +220,10 @@
 # Attention
 class Attention(nn.Module):
     def __init__(
-<<<<<<< HEAD
-        self, cfg: Union[Dict, EasyTransformerConfig], attn_type="global", layer_id=None
-=======
         self,
         cfg: Union[Dict, EasyTransformerConfig],
         attn_type: str = "global",
         layer_id: Optional[int] = None,
->>>>>>> b19b7257
     ):
         """Attention Block - params have shape [head_index, d_model, d_head] (or [head_index, d_head, d_model] for W_O) and multiply on the right. attn_scores refers to query key dot product immediately before attention softmax
 
@@ -330,16 +295,6 @@
         if self.cfg.positional_embedding_type == "shortformer":
             # This tracks the input to the keys and queries, which is resid_pre + pos_embeds
             self.hook_attn_input = HookPoint()  # [batch, pos, d_model]
-<<<<<<< HEAD
-
-    def forward(
-        self,
-        resid_pre: torch.Tensor,
-        shortformer_pos_embed: Optional[torch.Tensor] = None,
-        past_kv_cache_entry: Optional[EasyTransformerKeyValueCacheEntry] = None,
-        attention_mask: Optional[torch.Tensor] = None,
-    ):
-=======
         elif self.cfg.positional_embedding_type == "rotary":
             # Applies a rotation to each two-element chunk of keys and queries pre dot producting to bake in relative position. See EasyTransformerConfig for details
             self.hook_rot_k = HookPoint()
@@ -356,7 +311,6 @@
         shortformer_pos_embed: Optional[TT["batch", "pos", "d_model"]] = None,
         past_kv_cache_entry: Optional[EasyTransformerKeyValueCacheEntry] = None,
     ) -> TT["batch", "pos", "d_model"]:
->>>>>>> b19b7257
         """
         shortformer_pos_embed is only used if self.cfg.positional_embedding_type == "shortformer", else defaults to None and is irrelevant. See EasyTransformerConfig for more details
         past_kv_cache_entry is an optional entry of past keys and values for this layer, only relevant if generating text. Defaults to None
@@ -421,13 +375,7 @@
             attn_scores = self.apply_causal_mask(
                 attn_scores, kv_cache_pos_offset
             )  # [batch, head_index, query_pos, key_pos]
-<<<<<<< HEAD
-        elif attention_mask is not None:
-            # If we're using a mask, apply it here
-            attn_scores = self.apply_attention_mask(attn_scores, attention_mask)
-=======
         attn_scores = self.hook_attn_scores(attn_scores)
->>>>>>> b19b7257
         attn_matrix = self.hook_attn(
             F.softmax(attn_scores, dim=-1)
         )  # [batch, head_index, query_pos, key_pos]
@@ -496,20 +444,6 @@
             self.IGNORE,
         )
 
-<<<<<<< HEAD
-    def apply_attention_mask(self, attn_scores, attention_mask):
-        # A method to apply a Boolean attention mask to the attention scores
-        # Only used for BERT
-        repeated_attention_mask = einops.repeat(
-            attention_mask,
-            "batch key_pos -> batch head_index query_pos key_pos",
-            head_index=self.cfg.num_heads,
-            query_pos=attn_scores.size(-2),
-        )
-        attn_scores = torch.where(repeated_attention_mask, self.IGNORE, attn_scores)
-
-    def shortformer_calculate_qk(self, x, shortformer_pos_embed):
-=======
     def shortformer_calculate_qk(
         self,
         x: TT["batch", "pos", "d_model"],
@@ -518,7 +452,6 @@
         TT["batch", "pos", "head_index", "d_head"],
         TT["batch", "pos", "head_index", "d_head"],
     ]:
->>>>>>> b19b7257
         # We add on the positional encodings to the residual stream JUST for the keys and queries, it's not added to the normal residual stream.
         attn_input = self.hook_attn_input(
             x + shortformer_pos_embed
@@ -659,31 +592,19 @@
             einsum("batch pos d_model, d_model d_mlp -> batch pos d_mlp", x, self.W_in)
             + self.b_in
         )  # [batch, pos, d_mlp]
-<<<<<<< HEAD
-        post_act = self.hook_post(self.act_fn(pre_act))  # [batch, pos, d_mlp]
-        if self.cfg.act_fn.endswith("_ln"):
-            post_act = self.hook_post_ln(self.ln(post_act))
-        mlp_out = (
-=======
         if not self.cfg.act_fn.endswith("_ln"):
             post_act = self.hook_post(self.act_fn(pre_act))  # [batch, pos, d_mlp]
         else:
             mid_act = self.hook_mid(self.act_fn(pre_act))  # [batch, pos, d_mlp]
             post_act = self.hook_post(self.ln(mid_act))
         return (
->>>>>>> b19b7257
             einsum(
                 "batch pos d_mlp, d_mlp d_model -> batch pos d_model",
                 post_act,
                 self.W_out,
             )
             + self.b_out
-<<<<<<< HEAD
-        )  # [batch, pos, d_model]
-        return mlp_out
-=======
-        )
->>>>>>> b19b7257
+        )
 
 
 # Transformer Block
@@ -729,18 +650,10 @@
 
     def forward(
         self,
-<<<<<<< HEAD
-        resid_pre: torch.Tensor,
-        shortformer_pos_embed: Optional[torch.Tensor] = None,
-        past_kv_cache_entry: Optional[EasyTransformerKeyValueCacheEntry] = None,
-        attention_mask: Optional[torch.Tensor] = None,
-    ):
-=======
         resid_pre: TT["batch", "position", "d_model"],
         shortformer_pos_embed: Optional[TT["batch", "position", "d_model"]] = None,
         past_kv_cache_entry: Optional[EasyTransformerKeyValueCacheEntry] = None,
     ) -> TT["batch", "position", "d_model"]:
->>>>>>> b19b7257
         """A single Transformer block.
 
         Args:
@@ -759,16 +672,9 @@
                 normalized_resid_pre,
                 shortformer_pos_embed=shortformer_pos_embed,
                 past_kv_cache_entry=past_kv_cache_entry,
-<<<<<<< HEAD
-                attention_mask=attention_mask,
-            )
-        )  # [batch, pos, d_model]
-        if not self.cfg.attn_only:
-=======
             )
         )  # [batch, pos, d_model]
         if not self.cfg.attn_only and not self.cfg.parallel_attn_mlp:
->>>>>>> b19b7257
             resid_mid = self.hook_resid_mid(
                 resid_pre + attn_out
             )  # [batch, pos, d_model]
@@ -779,8 +685,6 @@
             resid_post = self.hook_resid_post(
                 resid_mid + mlp_out
             )  # [batch, pos, d_model]
-<<<<<<< HEAD
-=======
         elif self.cfg.parallel_attn_mlp:
             # Dumb thing done by GPT-J, both MLP and Attn read from resid_pre and write to resid_post, no resid_mid used.
             # In GPT-J, LN1 and LN2 are tied, in GPT-NeoX they aren't.
@@ -791,134 +695,8 @@
             resid_post = self.hook_resid_post(
                 resid_pre + attn_out + mlp_out
             )  # [batch, pos, d_model]
->>>>>>> b19b7257
         else:
             resid_post = self.hook_resid_post(
                 resid_pre + attn_out
             )  # [batch, pos, d_model]
-<<<<<<< HEAD
-        return resid_post
-
-
-# BERT Specific Components
-class TokenTypeEmbed(nn.Module):
-    """
-    Token type embedding - used for models whose inputs are a pair of sentences, like BERT, to distinguish between the two
-    """
-
-    def __init__(self, cfg: Union[Dict, EasyTransformerConfig]):
-        super().__init__()
-        # Hard coded to be two, it never changes.
-        num_token_types = 2
-        self.W_token_type = nn.Parameter(torch.empty(num_token_types, cfg.d_model))
-
-    def forward(self, token_types):
-        # token_types is [batch, pos], and each element is either 0 or 1
-        return self.W_token_type[token_types]
-
-
-class BERTEmbed(nn.Module):
-    def __init__(self, cfg: Union[Dict, EasyTransformerConfig]):
-        super().__init__()
-        self.cfg = cfg
-        self.token_embed = Embed(self.cfg)
-        self.pos_embed = PosEmbed(self.cfg)
-        self.token_type_embed = TokenTypeEmbed(self.cfg)
-
-        self.ln = LayerNorm(self.cfg)
-
-        self.hook_embed = HookPoint()  # [batch, d_vocab, d_model]
-        self.hook_pos_embed = HookPoint()  # [batch, pos, d_model]
-        self.hook_token_type_embed = HookPoint()  # [batch, 2, d_model]
-
-    def forward(self, tokens, token_types=None):
-        # tokens is [batch, pos]
-        # token_types is [batch, pos]
-        if token_types is None:
-            # If no token types are given, default to assuming all tokens are from the same sentence.
-            token_types = torch.zeros_like(tokens)
-        embed = self.hook_embed(self.token_embed(tokens))
-        pos_embed = self.hook_pos_embed(self.pos_embed(tokens))
-        token_type_embed = self.hook_token_type_embed(
-            self.token_type_embed(token_types)
-        )
-        residual = embed + pos_embed + token_type_embed
-        return self.ln(residual)
-
-
-class BERTBlock(nn.Module):
-    def __init__(self, cfg: Union[Dict, EasyTransformerConfig], block_index):
-        super().__init__()
-        if isinstance(cfg, Dict):
-            cfg = EasyTransformerConfig.from_dict(cfg)
-        self.cfg = cfg
-
-        # No need for LayerNormPre or Attn-Only, since BERT doesn't use those
-        self.attn = Attention(cfg, "global", block_index)
-        self.ln1 = LayerNorm(cfg)
-        self.mlp = MLP(cfg)
-        self.ln2 = LayerNorm(cfg)
-
-        self.hook_attn_out = HookPoint()  # [batch, pos, d_model]
-        self.hook_mlp_out = HookPoint()  # [batch, pos, d_model]
-        self.hook_resid_pre = HookPoint()  # [batch, pos, d_model]
-        self.hook_resid_mid = HookPoint()  # [batch, pos, d_model]
-        self.hook_resid_post = HookPoint()  # [batch, pos, d_model]
-
-    def forward(
-        self,
-        resid_pre: torch.Tensor,
-        shortformer_pos_embed=None,
-        past_kv_cache_entry=None,
-        attention_mask=None,
-    ):
-        """A single Transformer for BERT block. The main difference with GPT is that it's POST LayerNorm, which means that we apply layernorm to (resid_pre + attn_out) instead of (resid_pre)
-
-        Args:
-            resid_pre (torch.Tensor): The residual stream - shape [batch, pos, d_model]
-            attention_mask (torch.Tensor[bool]): A mask of which positions to not attend to. Defaults to None, which means attend to all positions. This is needed just for BERT because it is bidirectional, so we cannot just ignore positions at the end. The mask only applies to keys, because queries just let information go IN to the [PAD] tokens, where it can do nothing.
-        """
-        assert (
-            shortformer_pos_embed is None
-        ), "BERT doesn't use shortformer positional embeddings"
-        assert (
-            past_kv_cache_entry is None
-        ), "BERT isn't a generative model and does not support caching"
-
-        resid_pre = self.hook_resid_pre(resid_pre)  # [batch, pos, d_model]
-        attn_out = self.hook_attn_out(
-            self.attn(resid_pre, attention_mask=attention_mask)
-        )  # [batch, pos, d_model]
-
-        resid_mid = self.hook_resid_mid(
-            self.ln1(resid_pre + attn_out)
-        )  # [batch, pos, d_model]
-
-        mlp_out = self.hook_mlp_out(self.mlp(resid_mid))  # [batch, pos, d_model]
-        resid_post = self.hook_resid_post(
-            self.ln2(resid_mid + mlp_out)
-        )  # [batch, pos, d_model]
-
-        return resid_post
-
-
-class BERTFinal(nn.Module):
-    """
-    The final layer of BERT, which is a linear head before the unembed
-    """
-
-    def __init__(self, cfg: Union[Dict, EasyTransformerConfig]):
-        super().__init__()
-        self.cfg = cfg
-        self.W = nn.Parameter(
-            torch.empty(self.cfg.d_model, self.cfg.d_model)
-        )  # Note that we right multiply
-        self.b = nn.Parameter(torch.zeros(self.cfg.d_model))
-        self.hook_final = HookPoint()  # [batch, pos, d_model]
-
-    def forward(self, residual):
-        final = self.hook_final(residual @ self.W + self.b)
-        return final
-=======
-        return resid_post
->>>>>>> b19b7257
+        return resid_post