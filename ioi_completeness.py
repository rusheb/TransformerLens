--- conflicted
+++ resolved
@@ -1,14 +1,12 @@
 #%%
-<<<<<<< HEAD
 import json
 from statistics import mean
-=======
 from IPython import get_ipython
+
 ipython = get_ipython()
 if ipython is not None:
     ipython.magic("load_ext autoreload")
     ipython.magic("autoreload 2")
->>>>>>> 5126ab3d
 import warnings
 import json
 from numpy import sin, cos, pi
@@ -122,15 +120,8 @@
 # The prompt type can be "ABBA", "BABA" or "mixed" (half of the previous two) depending on the pattern you want to study
 # %%
 # IOI Dataset initialisation
-<<<<<<< HEAD
 N = 200
 ioi_dataset = IOIDataset(prompt_type="mixed", N=N, tokenizer=model.tokenizer)
-=======
-N = 150
-ioi_dataset = IOIDataset(
-    prompt_type="mixed", N=N, tokenizer=model.tokenizer, nb_templates=6
-)
->>>>>>> 5126ab3d
 abca_dataset = ioi_dataset.gen_flipped_prompts("S2")
 
 # %%
@@ -244,13 +235,7 @@
     return logit_diff(model, ioi_dataset, all=False)
 
 
-<<<<<<< HEAD
 def circuit_from_heads_logit_diff(model, ioi_dataset, mean_dataset, heads_to_rmv=None, heads_to_kp=None, all=False):
-=======
-def circuit_from_heads_logit_diff(
-    model, ioi_dataset, heads_to_rmv=None, heads_to_kp=None, all=False
-):
->>>>>>> 5126ab3d
     model.reset_hooks()
     model, _ = do_circuit_extraction(
         model=model,
@@ -263,38 +248,6 @@
     return logit_diff(model, ioi_dataset, all=all)
 
 
-<<<<<<< HEAD
-=======
-def compute_cobble_broken_diff(
-    model, ioi_dataset, nodes
-):  # red teaming the circuit by trying
-    """ "Compute |Metric(C\ nodes) - Metric(M\ nodes)|"""
-    nodes_to_keep = ALL_NODES.copy()
-    for n in nodes:
-        nodes_to_keep.remove(n)  # C\nodes
-    model.reset_hooks()
-    model, _ = do_circuit_extraction(
-        model=model,
-        heads_to_keep=get_heads_from_nodes(nodes_to_keep, ioi_dataset),
-        mlps_to_remove={},
-        ioi_dataset=ioi_dataset,
-    )
-    ldiff_broken = logit_diff(model, ioi_dataset, all=False)  # Metric(C\nodes)
-
-    model.reset_hooks()
-
-    model, _ = do_circuit_extraction(
-        model=model,
-        heads_to_remove=get_heads_from_nodes(nodes, ioi_dataset),  # M\nodes
-        mlps_to_remove={},
-        ioi_dataset=ioi_dataset,
-    )
-    ldiff_cobble = logit_diff(model, ioi_dataset, all=False)  # Metric(C\nodes)
-
-    return np.abs(ldiff_broken - ldiff_cobble)
-
-
->>>>>>> 5126ab3d
 def greed_search_max_broken(get_circuit_logit_diff):
     """Geed search to find G that minimizes metric(C\G). Return a list of node sets."""
     NODES_PER_STEP = 10
@@ -325,9 +278,7 @@
             current_nodes.remove(best_node)  # we remove the best node from the circuit
             nodes_removed.append(best_node)
 
-            if (
-                iter > NB_ITER // 2 - 1
-            ):  # we begin to save the sets after half of the iterations
+            if iter > NB_ITER // 2 - 1:  # we begin to save the sets after half of the iterations
                 all_sets.append(
                     {
                         "circuit_nodes": current_nodes.copy(),
@@ -335,9 +286,7 @@
                     }
                 )
 
-            print(
-                f"iter: {iter} - best node:{best_node} - drop:{min(diff_to_baseline)} - baseline:{baseline}"
-            )
+            print(f"iter: {iter} - best node:{best_node} - drop:{min(diff_to_baseline)} - baseline:{baseline}")
             print_gpu_mem(f"iter {iter}")
             baseline = results[best_node_idx]  # new baseline for the next iteration
     return all_sets
@@ -347,16 +296,12 @@
     """Compute |Metric( (C\J) U {v}) - Metric(C\J)| where J is a list of nodes, v is a node"""
     C_minus_J = list(set(ALL_NODES.copy()) - set(J.copy()))
 
-    LD_C_m_J = circuit_from_nodes_logit_diff(
-        model, ioi_dataset, C_minus_J
-    )  # metric(C\J)
+    LD_C_m_J = circuit_from_nodes_logit_diff(model, ioi_dataset, C_minus_J)  # metric(C\J)
     C_minus_J_plus_v = set(C_minus_J.copy())
     C_minus_J_plus_v.add(v)
     C_minus_J_plus_v = list(C_minus_J_plus_v)
 
-    LD_C_m_J_plus_v = circuit_from_nodes_logit_diff(
-        model, ioi_dataset, C_minus_J_plus_v
-    )  # metric( (C\J) U {v})
+    LD_C_m_J_plus_v = circuit_from_nodes_logit_diff(model, ioi_dataset, C_minus_J_plus_v)  # metric( (C\J) U {v})
     if absolute:
         return np.abs(LD_C_m_J - LD_C_m_J_plus_v)
     else:
@@ -410,12 +355,8 @@
                 G.append(best_node)
                 old_diff = max_diff
 
-                if (
-                    iter > NB_ITER // 2 - 1
-                ):  # we begin to save the sets after half of the iterations
-                    all_sets.append(
-                        {"circuit_nodes": C_minus_G.copy(), "removed_nodes": G.copy()}
-                    )
+                if iter > NB_ITER // 2 - 1:  # we begin to save the sets after half of the iterations
+                    all_sets.append({"circuit_nodes": C_minus_G.copy(), "removed_nodes": G.copy()})
                 if verbose:
                     print(
                         f"iter: {iter} - best node:{best_node} - max brok cob diff:{max(results)} - baseline:{all_node_baseline}"
@@ -469,9 +410,7 @@
 logit_diff_M = logit_diff(model, ioi_dataset)
 
 for circuit in [CIRCUIT.copy(), ALEX_NAIVE.copy()]:
-    heads_to_keep = get_heads_circuit(
-        ioi_dataset, excluded=[], circuit=circuit
-    )
+    heads_to_keep = get_heads_circuit(ioi_dataset, excluded=[], circuit=circuit)
     model, _ = do_circuit_extraction(
         model=model,
         heads_to_keep=heads_to_keep,
@@ -479,20 +418,16 @@
         ioi_dataset=ioi_dataset,
         mean_dataset=mean_dataset,
     )
-    
+
     logit_diff_circuit = logit_diff(model, ioi_dataset)
     print(f"{logit_diff_circuit=}")
 # %% [markdown] select CIRCUIT or ALEX_NAIVE in otder to choose between the two circuits studied in the paper. Look at the `perf_by_sets.append` line to see how the results are saved
-circuit = deepcopy(CIRCUIT)    
-
-<<<<<<< HEAD
+circuit = deepcopy(CIRCUIT)
+
 # %%
 circuit = CIRCUIT.copy()
 cur_metric = logit_diff  # partial(probs, type="io")  #
 
-=======
-cur_metric = logit_diff  # partial(probs, type="s")
->>>>>>> 5126ab3d
 mean_dataset = abca_dataset
 
 run_original = True
@@ -510,13 +445,8 @@
             excluded_classes.append(G)
         heads_to_keep = get_heads_circuit(
             ioi_dataset, excluded=excluded_classes, circuit=circuit
-<<<<<<< HEAD
         )  # TODO check the MLP stuff
         model.reset_hooks()
-=======
-        )
-
->>>>>>> 5126ab3d
         model, _ = do_circuit_extraction(
             model=model,
             heads_to_keep=heads_to_keep,
@@ -525,9 +455,7 @@
             mean_dataset=mean_dataset,
         )
         torch.cuda.empty_cache()
-        cur_metric_broken_circuit, std_broken_circuit = cur_metric(
-            model, ioi_dataset, std=True, all=True
-        )
+        cur_metric_broken_circuit, std_broken_circuit = cur_metric(model, ioi_dataset, std=True, all=True)
         torch.cuda.empty_cache()
         # metric(C\G)
         # adding back the whole model
@@ -550,9 +478,7 @@
         )
 
         torch.cuda.empty_cache()
-        cur_metric_cobble, std_cobble_circuit = cur_metric(
-            model, ioi_dataset, std=True, all=True
-        )
+        cur_metric_cobble, std_cobble_circuit = cur_metric(model, ioi_dataset, std=True, all=True)
         print(cur_metric_cobble.mean(), cur_metric_broken_circuit.mean())
         torch.cuda.empty_cache()
 
@@ -596,8 +522,7 @@
         )
 
         perf_by_sets[-1]["mean_abs_diff"] = abs(
-            perf_by_sets[-1]["mean_cur_metric_broken"]
-            - perf_by_sets[-1]["mean_cur_metric_cobble"]
+            perf_by_sets[-1]["mean_cur_metric_broken"] - perf_by_sets[-1]["mean_cur_metric_cobble"]
         ).mean()
 
     circuit_perf = pd.DataFrame(circuit_perf)
@@ -606,21 +531,25 @@
 #%% [markdown] Load in a .csv file or .json file; this preprocesses things in the rough format of Alex's files, see the last "if" for what happens to the additions to perf_by_sets
 fname = "greedy_naive_data.csv"
 
+
 def get_df_from_csv(fname):
     df = pd.read_csv(fname)
     return df
 
+
 def get_list_of_dicts_from_df(df):
     return [dict(x) for x in df.to_dict("records")]
+
 
 def read_json_from_file(fname):
     with open(fname) as f:
         return json.load(f)
 
+
 if fname[-4:] == ".csv":
-    dat = get_list_of_dicts_from_df(get_df_from_csv(fname)) 
+    dat = get_list_of_dicts_from_df(get_df_from_csv(fname))
     # dat = read_json_from_file(fname)
-    avg_things = {"Empty set": {"mean_ldiff_broken" : 0, "mean_ldiff_cobble": 0}}
+    avg_things = {"Empty set": {"mean_ldiff_broken": 0, "mean_ldiff_cobble": 0}}
     for i in range(1, 62):
         avg_things[f"Set {i}"] = deepcopy(avg_things["Empty set"])
     for x in dat:
@@ -633,7 +562,7 @@
 
 elif fname[-5:] == ".json":
     dat = read_json_from_file(fname)
-    avg_things = {"Empty set": {"mean_ldiff_broken" : 0, "mean_ldiff_cobble": 0}}
+    avg_things = {"Empty set": {"mean_ldiff_broken": 0, "mean_ldiff_cobble": 0}}
     for i in range(1, 62):
         avg_things[f"Set {i}"] = deepcopy(avg_things["Empty set"])
     for x in dat:
@@ -674,7 +603,7 @@
 eps = 1.4
 
 # make the region
-xs = np.linspace(minx-1, maxx+1, 100)
+xs = np.linspace(minx - 1, maxx + 1, 100)
 ys_max = xs + eps
 ys_min = xs - eps
 fig.add_trace(
@@ -704,17 +633,17 @@
             x=[perf["mean_cur_metric_broken"]],
             y=[perf["mean_cur_metric_cobble"]],
             mode="markers",
-            name="Greedy set" if "Set" in perf["removed_group"] else perf["removed_group"], # should make there not be loads of Set markers, just one greedy marker 
-            marker=dict(
-                symbol=perf["symbol"], size=10, color=perf["color"]
-            ),
-            showlegend=( ("1" in perf["removed_group"]) or ("Set" not in perf["removed_group"]) ), 
+            name="Greedy set"
+            if "Set" in perf["removed_group"]
+            else perf["removed_group"],  # should make there not be loads of Set markers, just one greedy marker
+            marker=dict(symbol=perf["symbol"], size=10, color=perf["color"]),
+            showlegend=(("1" in perf["removed_group"]) or ("Set" not in perf["removed_group"])),
         )
     )
     continue
 
 
-# fig.update_layout(showlegend=False) # 
+# fig.update_layout(showlegend=False) #
 
 fig.update_xaxes(title_text="F(C \ K)")
 fig.update_yaxes(title_text="F(M \ K)")
@@ -760,9 +689,7 @@
     heads_to_keep = get_heads_from_nodes(nodes, ioi_dataset)
     # print(heads_to_keep)
     model.reset_hooks()
-    small_ioi_dataset = IOIDataset(
-        prompt_type="mixed", N=40, tokenizer=model.tokenizer, nb_templates=2
-    )
+    small_ioi_dataset = IOIDataset(prompt_type="mixed", N=40, tokenizer=model.tokenizer, nb_templates=2)
 
     circuit_to_study = "natural_circuit"
 
@@ -823,13 +750,7 @@
                 ALL_NODES.append((h, tok))
 
 
-<<<<<<< HEAD
 def circuit_from_heads_logit_diff(model, ioi_dataset, mean_dataset, heads_to_rmv=None, heads_to_kp=None, all=False):
-=======
-def circuit_from_heads_logit_diff(
-    model, ioi_dataset, heads_to_rmv=None, heads_to_kp=None, all=False
-):
->>>>>>> 5126ab3d
     model.reset_hooks()
     model, _ = do_circuit_extraction(
         model=model,
@@ -845,7 +766,6 @@
 # %% Run experiment
 
 
-<<<<<<< HEAD
 def logit_diff_from_nodes(model, ioi_dataset, mean_dataset, nodes):
     model.reset_hooks()
     model, _ = do_circuit_extraction(
@@ -866,10 +786,6 @@
     nodes,
     return_both=False,
     all_node=None,
-=======
-def compute_cobble_broken_diff(
-    model, ioi_dataset, nodes
->>>>>>> 5126ab3d
 ):  # red teaming the circuit by trying
     """ "Compute |Metric(C\ nodes) - Metric(M\ nodes)|"""
     if all_node is None:
@@ -907,7 +823,6 @@
 
 #%%
 
-<<<<<<< HEAD
 
 greedy_heuristic = "random_search"
 
@@ -980,11 +895,6 @@
 
 small_ioi_dataset = IOIDataset(N=40, tokenizer=model.tokenizer, nb_templates=4, prompt_type="mixed")
 small_abc_dataset = small_ioi_dataset.gen_flipped_prompts("S2")
-=======
-small_ioi_dataset = IOIDataset(
-    N=40, tokenizer=model.tokenizer, nb_templates=2, prompt_type="mixed"
-)
->>>>>>> 5126ab3d
 torch.cuda.empty_cache()
 
 if True:
@@ -997,11 +907,7 @@
 
     if greedy_heuristic == "max_brok":
         nodes_logit_diff_small_data = partial(
-<<<<<<< HEAD
             circuit_from_nodes_logit_diff, model, small_ioi_dataset, small_abc_dataset
-=======
-            circuit_from_nodes_logit_diff, model, small_ioi_dataset
->>>>>>> 5126ab3d
         )
         all_sets_max_brok = greed_search_max_broken(
             nodes_logit_diff_small_data,
@@ -1015,11 +921,7 @@
     if greedy_heuristic == "max_brok_cob_diff":
         # find G tht maximizes |metric(C\G) - metric(M\G)|
         nodes_cob_brok_diff_small_data = partial(
-<<<<<<< HEAD
             compute_cobble_broken_diff, model, small_ioi_dataset, small_abc_dataset
-=======
-            compute_cobble_broken_diff, model, small_ioi_dataset
->>>>>>> 5126ab3d
         )
         all_set_max_brok_cob_diff = greed_search_max_brok_cob_diff(
             nodes_cob_brok_diff_small_data,
@@ -1057,7 +959,6 @@
 
     for set_id, nodes_set in enumerate(all_sets):
 
-<<<<<<< HEAD
         logit_diff_broken = (
             circuit_from_heads_logit_diff(  # note set contains circuit_nodes (C\G) and removed_nodes (G)
                 model,
@@ -1066,18 +967,10 @@
                 heads_to_kp=get_heads_from_nodes(nodes_set["circuit_nodes"], ioi_dataset),
                 all=True,
             )
-=======
-        logit_diff_broken = circuit_from_heads_logit_diff(  # note set contains circuit_nodes (C\G) and removed_nodes (G)
-            model,
-            ioi_dataset,
-            heads_to_kp=get_heads_from_nodes(nodes_set["circuit_nodes"], ioi_dataset),
-            all=True,
->>>>>>> 5126ab3d
         )
 
         print_gpu_mem(f"first extraction {set_id}")
 
-<<<<<<< HEAD
         logit_diff_cobble = (
             circuit_from_heads_logit_diff(  # note set contains circuit_nodes (C\G) and removed_nodes (G)
                 model,
@@ -1086,13 +979,6 @@
                 heads_to_rmv=get_heads_from_nodes(nodes_set["removed_nodes"], ioi_dataset),
                 all=True,
             )
-=======
-        logit_diff_cobble = circuit_from_heads_logit_diff(  # note set contains circuit_nodes (C\G) and removed_nodes (G)
-            model,
-            ioi_dataset,
-            heads_to_rmv=get_heads_from_nodes(nodes_set["removed_nodes"], ioi_dataset),
-            all=True,
->>>>>>> 5126ab3d
         )
 
         print_gpu_mem(f"set_id {set_id}")
@@ -1257,9 +1143,7 @@
     # %% greedy minimality experiments
 
     model.reset_hooks()
-    small_ioi_dataset = IOIDataset(
-        prompt_type="mixed", N=30, tokenizer=model.tokenizer, nb_templates=2
-    )
+    small_ioi_dataset = IOIDataset(prompt_type="mixed", N=30, tokenizer=model.tokenizer, nb_templates=2)
 
     best_J = {}  # list of candidate sets for each node
     best_scores = {}  # list of scores for each node
@@ -1273,9 +1157,7 @@
             NB_ITER=10,
             verbose=False,
         )
-        if (
-            len(best_J[v]) == 0
-        ):  # if the greedy search did not find any set, we use the set with the node itself
+        if len(best_J[v]) == 0:  # if the greedy search did not find any set, we use the set with the node itself
             all_but_v = ALL_NODES.copy()
             all_but_v.remove(v)
             best_J[v] = [{"circuit_nodes": all_but_v, "removed_nodes": [v]}]
@@ -1284,10 +1166,7 @@
 
     for v in tqdm(ALL_NODES):  # validate the best sets
         minimality_scores = [
-            test_minimality(
-                model, ioi_dataset, v, node_set["removed_nodes"], absolute=False
-            )
-            for node_set in best_J[v]
+            test_minimality(model, ioi_dataset, v, node_set["removed_nodes"], absolute=False) for node_set in best_J[v]
         ]
         best_J[v] = best_J[v][np.argmax(minimality_scores)]
         best_scores[v] = np.max(minimality_scores)
